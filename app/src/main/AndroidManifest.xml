--- conflicted
+++ resolved
@@ -27,11 +27,8 @@
                 <category android:name="android.intent.category.LAUNCHER" />
             </intent-filter>
         </activity>
-<<<<<<< HEAD
         <activity android:name=".activity.ReviewWriteActivity" />
         <activity android:name=".activity.WrittenReviewsActivity" />
-
-=======
         <activity android:name=".activity.ProfileActivity" />
         <activity android:name=".activity.ProfileEditActivity" />
         <activity android:name=".activity.PhotoReviewActivity" />
@@ -42,7 +39,6 @@
         <activity android:name=".activity.LoginRoleActivity" />
         <activity android:name=".activity.NicknameActivity" />
         <activity android:name=".activity.OnboardingActivity" />
->>>>>>> 0667d2c4
     </application>
 
 </manifest>