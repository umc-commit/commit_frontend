--- conflicted
+++ resolved
@@ -27,10 +27,6 @@
 import com.example.commit.ui.Theme.CommitTypography
 
 @Composable
-<<<<<<< Updated upstream
-fun RequestDetailItem(item: RequestItem) {
-<<<<<<< HEAD
-=======
 fun RequestDetailItem(
     item: RequestItem,
     onFormAnswerClick: () -> Unit = {}
@@ -38,10 +34,7 @@
  {
     val context = LocalContext.current
     val isPending = item.status == "PENDING"
->>>>>>> Stashed changes
-=======
     val context = LocalContext.current
->>>>>>> 1a9bded6
     val isInProgress = item.status == "IN_PROGRESS" || item.status == "ACCEPTED"
     val isDone = item.status == "DONE"
     val isCancel = item.status == "CANCEL"
@@ -148,7 +141,7 @@
                 listOf("신청 취소", "문의하기").forEachIndexed { index, label ->
                     val isCancel = label == "신청 취소"
 
-<<<<<<< Updated upstream
+
                 val buttonBackground = if (disableFirst) Color(0xFFEDEDED) else Color(0xFFF0F0F0)
                 val textColor = if (disableFirst) Color(0xFFB0B0B0) else Color.Black
 
@@ -189,8 +182,7 @@
                 }
             }
         }
-<<<<<<< HEAD
-=======
+
                     Box(
                         modifier = Modifier
                             .weight(1f)
@@ -308,10 +300,6 @@
                 }
             }
         }
->>>>>>> Stashed changes
-=======
-
->>>>>>> 1a9bded6
     }
 }
 
