--- conflicted
+++ resolved
@@ -18,6 +18,7 @@
 import androidx.compose.ui.text.style.TextOverflow
 import androidx.compose.ui.tooling.preview.Preview
 import androidx.compose.ui.unit.dp
+import androidx.compose.ui.unit.sp
 import coil.compose.AsyncImage
 import com.example.commit.R
 import com.example.commit.activity.ReviewWriteActivity
@@ -48,13 +49,8 @@
             )
             Spacer(modifier = Modifier.width(8.dp))
             Text(
-<<<<<<< HEAD
-                text = "25.05.01(목) 작업 완료",
-                fontSize = 12.sp,
-=======
                 text = "25.05.01(목) 작업 완료", // TODO: 실제 날짜 반영
                 style = CommitTypography.labelSmall,
->>>>>>> 0667d2c4
                 color = Color.Gray
             )
         }
@@ -103,11 +99,7 @@
                 .height(40.dp)
                 .clip(RoundedCornerShape(8.dp))
                 .background(if (isInProgress) Color(0xFFE8E8E8) else Color.Black)
-                .let {
-                    if (!isInProgress) it.clickable {
-                        // TODO: 작업물 확인 클릭 동작
-                    } else it
-                },
+                .then(if (!isInProgress) Modifier.clickable { /* TODO */ } else Modifier),
             contentAlignment = Alignment.Center
         ) {
             Text(
@@ -135,7 +127,6 @@
                         .padding(horizontal = 4.dp)
                         .clip(RoundedCornerShape(8.dp))
                         .background(buttonBackground)
-<<<<<<< HEAD
                         .let {
                             if (!disableFirst) {
                                 it.clickable {
@@ -155,9 +146,6 @@
                                 }
                             } else it
                         },
-=======
-                        .then(if (!disableFirst) Modifier.clickable { /* TODO */ } else Modifier),
->>>>>>> 0667d2c4
                     contentAlignment = Alignment.Center
                 ) {
                     Text(
@@ -168,6 +156,7 @@
                 }
             }
         }
+
     }
 }
 
