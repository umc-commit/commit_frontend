--- conflicted
+++ resolved
@@ -31,25 +31,20 @@
 import com.google.gson.Gson
 
 @Composable
-<<<<<<< HEAD
 fun CommissionFormScreen(commissionId: String = "1") {
     val scrollState = rememberScrollState()
-=======
-fun CommissionFormScreen() {
-  /*  val scrollState = rememberScrollState()
->>>>>>> b3b484e0
     val context = LocalContext.current
     val viewModel: CommissionFormViewModel = viewModel()
-    
+
     // API 호출
     LaunchedEffect(commissionId) {
         viewModel.getCommissionForm(commissionId, context)
     }
-    
+
     val commissionFormState by viewModel.commissionFormState.collectAsState()
     val imageUploadState by viewModel.imageUploadState.collectAsState()
     val submitState by viewModel.submitState.collectAsState()
-    
+
     // 기본 폼 스키마 (API 응답이 없을 때 사용)
     val defaultFormSchema = listOf(
         FormItem(
@@ -72,7 +67,7 @@
             type = "image"
         )
     )
-    
+
     // API 응답에서 폼 스키마를 가져오거나 기본값 사용
     val formSchema = when (commissionFormState) {
         is CommissionFormState.Success -> {
@@ -90,7 +85,7 @@
             val requiredFields = listOf("당일마감 옵션", "신청 캐릭터", "확인 여부")
             Log.d("FormDebug", "=== 폼 상태 체크 시작 ===")
             Log.d("FormDebug", "전체 formAnswer: $formAnswer")
-            
+
             val completedFields = requiredFields.count { field ->
                 val value = formAnswer[field]
                 val isValid = when (field) {
@@ -167,7 +162,7 @@
                         }
                     }
                 )
-                
+
                 // API 응답에서 커미션 정보 가져오기
                 val commissionInfo = when (commissionFormState) {
                     is CommissionFormState.Success -> {
@@ -176,7 +171,7 @@
                     }
                     else -> null
                 }
-                
+
                 CommissionHeader(
                     artistName = commissionInfo?.artist?.nickname ?: "키르",
                     commissionTitle = commissionInfo?.title ?: "낙서 타입 커미션"
@@ -185,183 +180,177 @@
                 Divider(thickness = 8.dp, color = Color(0xFFD9D9D9))
                 Spacer(modifier = Modifier.height(20.dp))
 
-        // 폼 내용을 감싸는 Column (패딩 적용)
-        Column(
-            modifier = Modifier
-                .fillMaxWidth()
-                .padding(horizontal = 20.dp)
-        ) {
-            formSchema.forEachIndexed { index, item ->
-                Spacer(modifier = Modifier.height(12.dp))
-                when (item.type) {
-                    "radio", "check" -> {
-                        val selectedOption = formAnswer[item.label] as? String ?: ""
-                        CommissionOptionSection(
-                            index = index + 1,
-                            title = item.label,
-                            options = item.options.map { it.label },
-                            selectedOption = selectedOption,
-                            onOptionSelected = { 
-                                Log.d("FormDebug", "옵션 선택됨 - 필드: ${item.label}, 선택된 값: $it")
-                                formAnswer[item.label] = it
-                                Log.d("FormDebug", "formAnswer 업데이트 후: $formAnswer")
-                            }
+                // 폼 내용을 감싸는 Column (패딩 적용)
+                Column(
+                    modifier = Modifier
+                        .fillMaxWidth()
+                        .padding(horizontal = 20.dp)
+                ) {
+                    formSchema.forEachIndexed { index, item ->
+                        Spacer(modifier = Modifier.height(12.dp))
+                        when (item.type) {
+                            "radio", "check" -> {
+                                val selectedOption = formAnswer[item.label] as? String ?: ""
+                                CommissionOptionSection(
+                                    index = index + 1,
+                                    title = item.label,
+                                    options = item.options.map { it.label },
+                                    selectedOption = selectedOption,
+                                    onOptionSelected = {
+                                        Log.d("FormDebug", "옵션 선택됨 - 필드: ${item.label}, 선택된 값: $it")
+                                        formAnswer[item.label] = it
+                                        Log.d("FormDebug", "formAnswer 업데이트 후: $formAnswer")
+                                    }
+                                )
+                            }
+                            "image" -> {
+                                // 이미지 업로드 상태 처리
+                                when (imageUploadState) {
+                                    is ImageUploadState.Loading -> {
+                                        Box(
+                                            modifier = Modifier.fillMaxWidth(),
+                                            contentAlignment = Alignment.Center
+                                        ) {
+                                            CircularProgressIndicator()
+                                        }
+                                    }
+                                    is ImageUploadState.Error -> {
+                                        Text(
+                                            text = (imageUploadState as ImageUploadState.Error).message,
+                                            color = Color.Red,
+                                            fontSize = 12.sp
+                                        )
+                                    }
+                                    is ImageUploadState.Success -> {
+                                        Text(
+                                            text = "이미지 업로드 성공: ${(imageUploadState as ImageUploadState.Success).data.success?.image_url}",
+                                            color = Color.Green,
+                                            fontSize = 12.sp
+                                        )
+                                    }
+                                    else -> {}
+                                }
+
+                                CommissionImageTextSection(
+                                    text = formAnswer["신청 내용"] as? String ?: "",
+                                    onTextChange = {
+                                        formAnswer["신청 내용"] = it
+                                        Log.d("FormDebug", "Image text changed: $it")
+                                    },
+                                    images = images,
+                                    onAddClick = { /* TODO */ },
+                                    onRemoveClick = { index -> images.removeAt(index) },
+                                    onImageUpload = { uri ->
+                                        viewModel.uploadImage(uri, context)
+                                    }
+                                )
+                            }
+                        }
+                    }
+
+                    Spacer(modifier = Modifier.height(20.dp))
+
+                    // 제출 상태 처리
+                    when (submitState) {
+                        is SubmitState.Loading -> {
+                            Box(
+                                modifier = Modifier.fillMaxWidth(),
+                                contentAlignment = Alignment.Center
+                            ) {
+                                CircularProgressIndicator()
+                            }
+                        }
+                        is SubmitState.Error -> {
+                            Text(
+                                text = (submitState as SubmitState.Error).message,
+                                color = Color.Red,
+                                fontSize = 14.sp,
+                                modifier = Modifier.padding(horizontal = 20.dp)
+                            )
+                        }
+                        is SubmitState.Success -> {
+                            Text(
+                                text = "신청이 성공적으로 제출되었습니다!",
+                                color = Color.Green,
+                                fontSize = 14.sp,
+                                modifier = Modifier.padding(horizontal = 20.dp)
+                            )
+                        }
+                        else -> {}
+                    }
+
+                    Spacer(modifier = Modifier.height(8.dp))
+
+                    Button(
+                        onClick = {
+                            if (isFormComplete) {
+                                // 제출 로직
+                                val imageUrls = mutableListOf<String>()
+                                // TODO: 업로드된 이미지 URL들을 imageUrls에 추가
+
+                                viewModel.submitCommissionRequest(
+                                    commissionId = commissionId,
+                                    formAnswers = formAnswer,
+                                    imageUrls = imageUrls,
+                                    context = context
+                                )
+
+                                // 기존 로직 (임시로 유지)
+                                val gson = Gson()
+                                val schemaJson = gson.toJson(formSchema)
+                                val answerJson = gson.toJson(formAnswer)
+
+                                val requestItem = RequestItem(
+                                    requestId = 1,
+                                    status = "진행중",
+                                    title = "낙서 타입 커미션",
+                                    price = 10000,
+                                    thumbnailImageUrl = "https://example.com/image.jpg",
+                                    progressPercent = 0, // 진행률 기본값 (필요에 따라 수정)
+                                    createdAt = "2023.2.3 19:20",
+                                    artist = Artist(id = 101, nickname = "키르"),
+                                    commission = Commission(id = commissionId.toIntOrNull() ?: 0) // 실제 commissionId 반영
+                                )
+
+                                val requestItemJson = gson.toJson(requestItem)
+
+                                val fragment = FragmentFormCheckScreen().apply {
+                                    arguments = Bundle().apply {
+                                        putString("requestItem", requestItemJson)
+                                        putString("formSchema", schemaJson)
+                                        putString("formAnswer", answerJson)
+                                    }
+                                }
+
+                                (context as FragmentActivity).supportFragmentManager.beginTransaction()
+                                    .replace(R.id.Nav_Frame, fragment)
+                                    .addToBackStack(null)
+                                    .commit()
+                            }
+                        },
+                        modifier = Modifier
+                            .fillMaxWidth()
+                            .height(56.dp),
+                        shape = RoundedCornerShape(12.dp),
+                        colors = ButtonDefaults.buttonColors(
+                            containerColor = if (isFormComplete) Color(0xFF4D4D4D) else Color(0xFFEDEDED),
+                            contentColor = Color.Unspecified
+                        ),
+                        enabled = isFormComplete
+                    ) {
+                        Text(
+                            text = "신청하기",
+                            fontSize = 16.sp,
+                            fontWeight = FontWeight.Medium,
+                            color = if (isFormComplete) Color.White else Color(0xFFB0B0B0)
                         )
                     }
-                    "image" -> {
-                        // 이미지 업로드 상태 처리
-                        when (imageUploadState) {
-                            is ImageUploadState.Loading -> {
-                                Box(
-                                    modifier = Modifier.fillMaxWidth(),
-                                    contentAlignment = Alignment.Center
-                                ) {
-                                    CircularProgressIndicator()
-                                }
-                            }
-                            is ImageUploadState.Error -> {
-                                Text(
-                                    text = (imageUploadState as ImageUploadState.Error).message,
-                                    color = Color.Red,
-                                    fontSize = 12.sp
-                                )
-                            }
-                            is ImageUploadState.Success -> {
-                                Text(
-                                    text = "이미지 업로드 성공: ${(imageUploadState as ImageUploadState.Success).data.success?.image_url}",
-                                    color = Color.Green,
-                                    fontSize = 12.sp
-                                )
-                            }
-                            else -> {}
-                        }
-                        
-                        CommissionImageTextSection(
-                            text = formAnswer["신청 내용"] as? String ?: "",
-                            onTextChange = { 
-                                formAnswer["신청 내용"] = it
-                                Log.d("FormDebug", "Image text changed: $it")
-                            },
-                            images = images,
-<<<<<<< HEAD
-                            onAddClick = { /* TODO */ },
-                            onRemoveClick = { index -> images.removeAt(index) },
-                            onImageUpload = { uri ->
-                                viewModel.uploadImage(uri, context)
-                            }
-=======
-                            onAddClick = { *//* TODO *//* },
-                            onRemoveClick = { index -> images.removeAt(index) }
->>>>>>> b3b484e0
-                        )
-                    }
+
+                    Spacer(modifier = Modifier.height(30.dp))
                 }
             }
-
-            Spacer(modifier = Modifier.height(20.dp))
-            
-            // 제출 상태 처리
-            when (submitState) {
-                is SubmitState.Loading -> {
-                    Box(
-                        modifier = Modifier.fillMaxWidth(),
-                        contentAlignment = Alignment.Center
-                    ) {
-                        CircularProgressIndicator()
-                    }
-                }
-                is SubmitState.Error -> {
-                    Text(
-                        text = (submitState as SubmitState.Error).message,
-                        color = Color.Red,
-                        fontSize = 14.sp,
-                        modifier = Modifier.padding(horizontal = 20.dp)
-                    )
-                }
-                is SubmitState.Success -> {
-                    Text(
-                        text = "신청이 성공적으로 제출되었습니다!",
-                        color = Color.Green,
-                        fontSize = 14.sp,
-                        modifier = Modifier.padding(horizontal = 20.dp)
-                    )
-                }
-                else -> {}
-            }
-            
-            Spacer(modifier = Modifier.height(8.dp))
-
-            Button(
-                onClick = {
-                    if (isFormComplete) {
-                        // 제출 로직
-                        val imageUrls = mutableListOf<String>()
-                        // TODO: 업로드된 이미지 URL들을 imageUrls에 추가
-                        
-                        viewModel.submitCommissionRequest(
-                            commissionId = commissionId,
-                            formAnswers = formAnswer,
-                            imageUrls = imageUrls,
-                            context = context
-                        )
-                        
-                        // 기존 로직 (임시로 유지)
-                        val gson = Gson()
-                        val schemaJson = gson.toJson(formSchema)
-                        val answerJson = gson.toJson(formAnswer)
-
-                        val requestItem = RequestItem(
-                            requestId = 1,
-                            status = "진행중",
-                            title = "낙서 타입 커미션",
-                            price = 10000,
-                            thumbnailImage = "https://example.com/image.jpg",
-                            artist = Artist(id = 101, nickname = "키르"),
-                            createdAt = "2023.2.3 19:20"
-                        )
-                        val requestItemJson = gson.toJson(requestItem)
-
-                        val fragment = FragmentFormCheckScreen().apply {
-                            arguments = Bundle().apply {
-                                putString("requestItem", requestItemJson)
-                                putString("formSchema", schemaJson)
-                                putString("formAnswer", answerJson)
-                            }
-                        }
-
-                        (context as FragmentActivity).supportFragmentManager.beginTransaction()
-                            .replace(R.id.Nav_Frame, fragment)
-                            .addToBackStack(null)
-                            .commit()
-                    }
-                },
-                modifier = Modifier
-                    .fillMaxWidth()
-                    .height(56.dp),
-                shape = RoundedCornerShape(12.dp),
-                colors = ButtonDefaults.buttonColors(
-                    containerColor = if (isFormComplete) Color(0xFF4D4D4D) else Color(0xFFEDEDED),
-                    contentColor = Color.Unspecified
-                ),
-                enabled = isFormComplete
-            ) {
-                Text(
-                    text = "신청하기",
-                    fontSize = 16.sp,
-                    fontWeight = FontWeight.Medium,
-                    color = if (isFormComplete) Color.White else Color(0xFFB0B0B0)
-                )
-            }
-
-            Spacer(modifier = Modifier.height(30.dp))
-        }
-<<<<<<< HEAD
-    }
-        }
-    }
-=======
-    }*/
->>>>>>> b3b484e0
+        }
+    }
 }
 
 @Preview(showBackground = true, widthDp = 400, heightDp = 800)
