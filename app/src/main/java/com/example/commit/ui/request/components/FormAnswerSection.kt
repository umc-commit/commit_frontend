--- conflicted
+++ resolved
@@ -27,7 +27,6 @@
 fun FormAnswerSection(
     formSchema: List<FormItem>
 ) {
-    // ---- 분리: "신청 폼" / "신청 내용" ----
     val formOnly = formSchema.filterNot { item ->
         val label = item.label
         val text = item.value.toReadable()
@@ -182,7 +181,6 @@
     }
 }
 
-<<<<<<< HEAD
 /** JsonElement → 문자열 변환 */
 private fun JsonElement?.toReadable(): String {
     if (this == null) return ""
@@ -194,16 +192,6 @@
         else -> toString()
     }
 }
-=======
-@Preview(showBackground = true)
-@Composable
-fun PreviewFormAnswerSection() {
-    val dummyFormSchema = listOf(
-        FormItem(id = 1, type = "radio", label = "당일마감 옵션", options = listOf()),
-        FormItem(id = 2, type = "radio", label = "신청 부위", options = listOf()),
-        FormItem(id = 3, type = "checkbox", label = "프로필 공지사항 확인해주세요!", options = listOf())
-    )
->>>>>>> 35d8333a
 
 /** JsonElement → 문자열 리스트 */
 private fun JsonElement?.asStringList(): List<String> {
