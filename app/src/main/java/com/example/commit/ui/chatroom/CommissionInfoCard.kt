package com.example.commit.ui.chatroom

import androidx.compose.foundation.Image
import androidx.compose.foundation.background
import androidx.compose.foundation.border
import com.example.commit.R
import androidx.compose.foundation.layout.Column
import androidx.compose.foundation.layout.Row
import androidx.compose.foundation.layout.Spacer
import androidx.compose.foundation.layout.fillMaxWidth
import androidx.compose.foundation.layout.height
import androidx.compose.foundation.layout.padding
import androidx.compose.foundation.layout.size
import androidx.compose.foundation.layout.width
import androidx.compose.foundation.shape.RoundedCornerShape
import androidx.compose.material.Divider
import androidx.compose.material.Icon
import androidx.compose.material.IconButton
import androidx.compose.material3.Card
import androidx.compose.material3.CardDefaults
import androidx.compose.material3.Text
import androidx.compose.material3.Button
import androidx.compose.runtime.Composable
import androidx.compose.ui.Alignment
import androidx.compose.ui.Modifier
import androidx.compose.ui.draw.clip
import androidx.compose.ui.graphics.Color
import androidx.compose.ui.layout.ContentScale
import androidx.compose.ui.platform.LocalContext
import androidx.compose.ui.res.painterResource
import androidx.compose.ui.text.font.Font
import androidx.compose.ui.text.font.FontFamily
import androidx.compose.ui.text.font.FontWeight
import androidx.compose.ui.tooling.preview.Preview
import androidx.compose.ui.unit.dp
import androidx.compose.ui.unit.sp
import coil.compose.AsyncImage

@Composable
fun CommissionInfoCard(
    title: String = "낙서 타입 커미션",
    onSeePostClick: () -> Unit = {},
    thumbnailImageUrl: String? = null
) {
    Column(modifier = Modifier.fillMaxWidth()) {
        val hasThumb = !thumbnailImageUrl.isNullOrBlank()

        // 커미션 박스
        Row(
            modifier = Modifier
                .fillMaxWidth()
                .padding(top = 16.dp, start = 28.dp, end = 28.dp),
            verticalAlignment = Alignment.CenterVertically
        ) {
<<<<<<< HEAD
            if (!thumbnailImageUrl.isNullOrBlank()) {
                AsyncImage(
                    model = thumbnailImageUrl,
                    contentDescription = "프로필 이미지",
                    contentScale = ContentScale.Crop,
=======
            if (hasThumb) {
                // ✅ URL 썸네일 (Coil)
                AsyncImage(
                    model = coil.request.ImageRequest.Builder(LocalContext.current)
                        .data(thumbnailImageUrl)
                        .crossfade(true)
                        .build(),
                    contentDescription = "커미션 썸네일",
                    contentScale = ContentScale.Crop,
                    placeholder = painterResource(R.drawable.bg_thumbnail_rounded), // 로딩 중
                    error = painterResource(R.drawable.bg_thumbnail_rounded),       // 실패 시
>>>>>>> 30cea471
                    modifier = Modifier
                        .size(46.dp)
                        .clip(RoundedCornerShape(4.dp))
                )
            } else {
<<<<<<< HEAD
            // 썸네일
            Image(
                painter = painterResource(id = R.drawable.bg_thumbnail_rounded),
                contentDescription = "썸네일 이미지",
                modifier = Modifier
                    .size(46.dp)
                    .clip(RoundedCornerShape(4.dp))
                    .background(Color.LightGray), // 썸네일 배경 (임시)
                contentScale = ContentScale.Crop
            )
=======
                // ✅ 로컬 기본 썸네일
                Image(
                    painter = painterResource(id = R.drawable.bg_thumbnail_rounded),
                    contentDescription = "기본 썸네일",
                    contentScale = ContentScale.Crop,
                    modifier = Modifier
                        .size(46.dp)
                        .clip(RoundedCornerShape(4.dp))
                )
>>>>>>> 30cea471
            }

            Spacer(modifier = Modifier.width(12.dp))

            // 텍스트 그룹
            Column(
                modifier = Modifier.weight(1f)
            ) {
                Text(
                    text = title,
                    fontSize = 14.sp,
                    fontWeight = FontWeight.SemiBold,
                    color = Color(0xFF222222),
                    fontFamily = FontFamily(Font(R.font.notosanskr_semibold))
                )
                Spacer(modifier = Modifier.height(2.dp))
            }

            // 글보기 버튼
            IconButton(
                onClick = onSeePostClick,
                modifier = Modifier
                    .size(width = 48.dp, height = 25.dp)
                    .background(
                        color = Color.Transparent,
                        shape = RoundedCornerShape(6.dp)

                    )
            ) {
                Icon(
                    painter = painterResource(id = R.drawable.ic_seepost_black),
                    contentDescription = "글보기",
                    tint = Color.Unspecified
                )
            }
        }

        // 하단 구분선
        Divider(
            modifier = Modifier
                .fillMaxWidth()
                .padding(top = 16.dp),
            color = Color(0xFFE8E8E8),
            thickness = 1.dp
        )
    }
}

@Preview(showBackground = true)
@Composable
fun PreviewCommissionInfoCard() {
    CommissionInfoCard(
        title = "낙서 타입 커미션",
<<<<<<< HEAD
=======
        thumbnailImageUrl = "https://picsum.photos/seed/commit/200/200",
>>>>>>> 30cea471
        onSeePostClick = { println("글보기 버튼 클릭됨") }
    )
}


<|MERGE_RESOLUTION|>--- conflicted
+++ resolved
@@ -52,13 +52,6 @@
                 .padding(top = 16.dp, start = 28.dp, end = 28.dp),
             verticalAlignment = Alignment.CenterVertically
         ) {
-<<<<<<< HEAD
-            if (!thumbnailImageUrl.isNullOrBlank()) {
-                AsyncImage(
-                    model = thumbnailImageUrl,
-                    contentDescription = "프로필 이미지",
-                    contentScale = ContentScale.Crop,
-=======
             if (hasThumb) {
                 // ✅ URL 썸네일 (Coil)
                 AsyncImage(
@@ -70,24 +63,11 @@
                     contentScale = ContentScale.Crop,
                     placeholder = painterResource(R.drawable.bg_thumbnail_rounded), // 로딩 중
                     error = painterResource(R.drawable.bg_thumbnail_rounded),       // 실패 시
->>>>>>> 30cea471
                     modifier = Modifier
                         .size(46.dp)
                         .clip(RoundedCornerShape(4.dp))
                 )
             } else {
-<<<<<<< HEAD
-            // 썸네일
-            Image(
-                painter = painterResource(id = R.drawable.bg_thumbnail_rounded),
-                contentDescription = "썸네일 이미지",
-                modifier = Modifier
-                    .size(46.dp)
-                    .clip(RoundedCornerShape(4.dp))
-                    .background(Color.LightGray), // 썸네일 배경 (임시)
-                contentScale = ContentScale.Crop
-            )
-=======
                 // ✅ 로컬 기본 썸네일
                 Image(
                     painter = painterResource(id = R.drawable.bg_thumbnail_rounded),
@@ -97,7 +77,6 @@
                         .size(46.dp)
                         .clip(RoundedCornerShape(4.dp))
                 )
->>>>>>> 30cea471
             }
 
             Spacer(modifier = Modifier.width(12.dp))
@@ -151,10 +130,7 @@
 fun PreviewCommissionInfoCard() {
     CommissionInfoCard(
         title = "낙서 타입 커미션",
-<<<<<<< HEAD
-=======
         thumbnailImageUrl = "https://picsum.photos/seed/commit/200/200",
->>>>>>> 30cea471
         onSeePostClick = { println("글보기 버튼 클릭됨") }
     )
 }
