--- conflicted
+++ resolved
@@ -1,22 +1,14 @@
 package com.example.commit.fragment
 
 import android.content.Intent
-<<<<<<< HEAD
-import android.graphics.Color
-import android.graphics.drawable.ColorDrawable
-=======
->>>>>>> 0667d2c4
 import android.os.Bundle
 import android.view.LayoutInflater
 import android.view.View
 import android.view.ViewGroup
 import com.google.android.material.bottomsheet.BottomSheetDialog
 import androidx.fragment.app.Fragment
-<<<<<<< HEAD
 import com.example.commit.activity.WrittenReviewsActivity
-=======
 import com.example.commit.activity.AgreeFirstActivity
->>>>>>> 0667d2c4
 import com.example.commit.databinding.FragmentMypageBinding
 import com.example.commit.ui.point.FragmentPoint
 import com.example.commit.ui.point.FragmentPointHistory
@@ -31,7 +23,6 @@
 
     private var bottomSheetDialog: BottomSheetDialog? = null
     private var profileSheetBinding: BottomSheetProfileBinding? = null
-
 
     override fun onCreateView(
         inflater: LayoutInflater, container: ViewGroup?,
@@ -94,6 +85,7 @@
         bottomSheetDialog.show()
     }
 
+
     override fun onDestroyView() {
         super.onDestroyView()
         _binding = null
