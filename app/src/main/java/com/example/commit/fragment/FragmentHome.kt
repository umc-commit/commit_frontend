package com.example.commit.fragment

import android.content.Intent
import android.graphics.Color
import android.graphics.drawable.ColorDrawable
import android.os.Bundle
import android.text.SpannableString
import android.text.SpannableStringBuilder
import android.text.Spanned
import android.text.style.ForegroundColorSpan
import android.util.Log
import android.view.LayoutInflater
import android.view.View
import android.view.ViewGroup
import android.widget.TextView
import android.widget.Toast
import androidx.activity.OnBackPressedCallback
import androidx.compose.runtime.LaunchedEffect
import androidx.compose.runtime.collectAsState
import androidx.compose.runtime.getValue
import androidx.compose.ui.platform.ComposeView
import androidx.compose.ui.platform.ViewCompositionStrategy
import androidx.core.content.ContextCompat
import androidx.core.os.bundleOf
import androidx.fragment.app.Fragment
import androidx.fragment.app.viewModels
import androidx.lifecycle.lifecycleScope
import androidx.recyclerview.widget.LinearLayoutManager
import com.example.commit.R
import com.example.commit.activity.MainActivity
import com.example.commit.activity.WrittenReviewsActivity
import com.example.commit.activity.alarm.AlarmActivity
import com.example.commit.activity.mypage.ProfileActivity
import com.example.commit.adapter.home.AuthorCardAdapter
import com.example.commit.adapter.home.FollowingPostAdapter
import com.example.commit.adapter.home.HomeCardAdapter
import com.example.commit.adapter.home.ReviewCardAdapter
import com.example.commit.connection.RetrofitClient
import com.example.commit.connection.RetrofitObject
import com.example.commit.databinding.BottomSheetHomeBinding
import com.example.commit.databinding.FragmentHomeBinding
import com.example.commit.fragment.FragmentPostChatDetail
import com.example.commit.ui.post.PostScreen
import com.example.commit.ui.search.FragmentSearch
import com.example.commit.viewmodel.PostViewModel
import com.google.android.material.bottomsheet.BottomSheetDialog
import kotlinx.coroutines.launch
import retrofit2.Call
import retrofit2.Callback
import retrofit2.Response

class FragmentHome : Fragment() {

    private var _binding: FragmentHomeBinding? = null
    private val binding get() = _binding!!
    private val postViewModel: PostViewModel by viewModels()
    private var followingLoaded = false

    override fun onCreateView(
        inflater: LayoutInflater, container: ViewGroup?,
        savedInstanceState: Bundle?
    ): View {
        _binding = FragmentHomeBinding.inflate(inflater, container, false)

        setBannerTransactionCount(4257)
        fetchHomeData()

        binding.rvFollowingPosts.layoutManager = LinearLayoutManager(requireContext())
        binding.rvFollowingPosts.setHasFixedSize(true)

        val commissionId = arguments?.getInt("commission_id") ?: -1
        val showPostDetail = arguments?.getBoolean("show_post_detail", false) ?: false
        if (showPostDetail && commissionId != -1) {
            showPostScreen(commissionId)
        }

        binding.ivProfile.setOnClickListener {
            startActivity(Intent(requireContext(), ProfileActivity::class.java))
        }

        binding.ivAlarm.setOnClickListener {
            startActivity(Intent(requireContext(), AlarmActivity::class.java))
        }

        binding.ivSearch.setOnClickListener {
            parentFragmentManager.beginTransaction()
                .replace(R.id.Nav_Frame, FragmentSearch())
                .addToBackStack(null)
                .commit()
        }

        requireActivity().onBackPressedDispatcher.addCallback(
            viewLifecycleOwner,
            object : OnBackPressedCallback(true) {
                override fun handleOnBackPressed() {
                    if (binding.frameComposeContainer.visibility == View.VISIBLE) {
                        binding.frameComposeContainer.visibility = View.GONE
                        (activity as? MainActivity)?.showBottomNav(true)
                    } else {
                        isEnabled = false
                        requireActivity().onBackPressed()
                    }
                }
            }
        )

        binding.tvFollowing.setOnClickListener {
            binding.rvFollowingPosts.visibility = View.VISIBLE
            binding.nestedScrollView.visibility = View.GONE
            binding.tvRecommend.setTextColor(ContextCompat.getColor(requireContext(), R.color.gray2))
            binding.tvFollowing.setTextColor(ContextCompat.getColor(requireContext(), R.color.black1))
            binding.indicatorRecommend.visibility = View.GONE
            binding.indicatorFollowing?.visibility = View.VISIBLE

            if (followingLoaded) {
                binding.rvFollowingPosts.visibility = View.VISIBLE
                binding.nestedScrollView.visibility = View.GONE
                return@setOnClickListener
            }

            val api = RetrofitObject.getRetrofitService(requireContext())
            api.getFollowing(page = 1, limit = 10)
                .enqueue(object : Callback<RetrofitClient.ApiResponse<RetrofitClient.FollowingResponseData>> {
                    override fun onResponse(
                        call: Call<RetrofitClient.ApiResponse<RetrofitClient.FollowingResponseData>>,
                        response: Response<RetrofitClient.ApiResponse<RetrofitClient.FollowingResponseData>>
                    ) {
                        followingLoaded = true
                        val items = response.body()?.success?.items ?: emptyList()
                        binding.rvFollowingPosts.adapter = FollowingPostAdapter(
                            postList = items,
                            onMoreClick = {
                                val view = layoutInflater.inflate(R.layout.bottom_sheet_post_more, null)
                                val dialog = BottomSheetDialog(requireContext())
                                dialog.setContentView(view)
                                dialog.window?.apply {
                                    setBackgroundDrawable(ColorDrawable(Color.TRANSPARENT))
                                    setDimAmount(0.6f)
                                }
                                dialog.show()
                            },
<<<<<<< HEAD
                            onItemClick = { clickedCommissionId ->
                                // (어댑터 콜백이 commissionId만 넘기는 형태라면 작가정보는 null)
                                showPostScreen(clickedCommissionId.toInt())
=======
                            onItemClick = { commissionId ->
                                // 추천 탭과 동일하게 상세로 진입
                                showPostScreen(commissionId.toInt())
>>>>>>> a7f2a9dd
                            }
                        )
                    }

                    override fun onFailure(
                        call: Call<RetrofitClient.ApiResponse<RetrofitClient.FollowingResponseData>>,
                        t: Throwable
                    ) {
                        Log.d("FragmentHome", "팔로잉 목록 실패: ${t.message}")
                    }
                })
        }

        binding.tvRecommend.setOnClickListener {
            binding.nestedScrollView.visibility = View.VISIBLE
            binding.rvFollowingPosts.visibility = View.GONE
            binding.tvRecommend.setTextColor(ContextCompat.getColor(requireContext(), R.color.black1))
            binding.tvFollowing.setTextColor(ContextCompat.getColor(requireContext(), R.color.gray2))
            binding.indicatorRecommend.visibility = View.VISIBLE
            binding.indicatorFollowing?.visibility = View.GONE
        }

        return binding.root
    }

    // 홈 데이터 호출
    private fun fetchHomeData() {
        val api = RetrofitObject.getRetrofitService(requireContext())
        api.getHomeData().enqueue(object :
            Callback<RetrofitClient.ApiResponse<RetrofitClient.HomeResponseData>> {
            override fun onResponse(
                call: Call<RetrofitClient.ApiResponse<RetrofitClient.HomeResponseData>>,
                response: Response<RetrofitClient.ApiResponse<RetrofitClient.HomeResponseData>>
            ) {
                if (response.isSuccessful) {
                    val data = response.body()?.success
                    if (data != null) {
                        setupHomeAdapters(data)
                        Log.d("HomeAPI", "성공")
                    } else {
                        Log.e("HomeAPI", "success null\ndata 없음")
                    }
                } else {
                    Log.e("HomeAPI", "API 실패: ${response.code()}")
                }
            }

            override fun onFailure(
                call: Call<RetrofitClient.ApiResponse<RetrofitClient.HomeResponseData>>,
                t: Throwable
            ) {
                Log.e("HomeAPI", "네트워크 오류", t)
            }
        })
    }

    private fun setupHomeAdapters(data: RetrofitClient.HomeResponseData) {
        binding.rvTodayRecommendations.apply {
            adapter = HomeCardAdapter(data.section1) { item ->
                showPostScreen(item.id, item.artist.id, item.artist.nickname)
            }
            layoutManager = LinearLayoutManager(context, LinearLayoutManager.HORIZONTAL, false)
        }
        binding.rvNewRegistrations.apply {
            adapter = HomeCardAdapter(data.section2) { item ->
                showPostScreen(item.id, item.artist.id, item.artist.nickname)
            }
            layoutManager = LinearLayoutManager(context, LinearLayoutManager.HORIZONTAL, false)
        }
        binding.rvHotContent.apply {
            adapter = HomeCardAdapter(data.section3) { item ->
                showPostScreen(item.id, item.artist.id, item.artist.nickname)
            }
            layoutManager = LinearLayoutManager(context, LinearLayoutManager.HORIZONTAL, false)
        }
        binding.rvDeadlineContent.apply {
            adapter = HomeCardAdapter(data.section4) { item ->
                showPostScreen(item.id, item.artist.id, item.artist.nickname)
            }
            layoutManager = LinearLayoutManager(context, LinearLayoutManager.HORIZONTAL, false)
        }

    binding.rvReviewContent.apply {
            adapter = ReviewCardAdapter(data.newReview) { /* 필요시 클릭 처리 */ }
            layoutManager = LinearLayoutManager(context, LinearLayoutManager.HORIZONTAL, false)
        }
        binding.rvNewAuthorContent.apply {
            adapter = AuthorCardAdapter(data.newArtist)
            layoutManager = LinearLayoutManager(context, LinearLayoutManager.HORIZONTAL, false)
        }
    }

    private fun showPostScreen(
        commissionId: Int,
        artistId: Int? = null,
        artistName: String? = null
    ) {
        // 홈에서 받은 작가 정보 캐시
        postViewModel.setArtistFromHome(artistId, artistName)

        val composeView = ComposeView(requireContext()).apply {
            setViewCompositionStrategy(ViewCompositionStrategy.DisposeOnViewTreeLifecycleDestroyed)
            setContent {
                val commission by postViewModel.commissionDetail.collectAsState()
                val cachedArtistId by postViewModel.artistId.collectAsState()
                val cachedArtistName by postViewModel.artistName.collectAsState()

                LaunchedEffect(commissionId) {
                    postViewModel.loadCommissionDetail(requireContext(), commissionId)
                }

                commission?.let { detail ->
                    PostScreen(
                        title = detail.title,
                        tags = listOf(detail.category) + detail.tags,
                        minPrice = detail.minPrice,
                        summary = detail.summary,
                        content = detail.content,
                        images = detail.images.map { it.imageUrl },
                        isBookmarked = detail.isBookmarked,
                        imageCount = detail.images.size,
                        currentIndex = 0,
                        commissionId = detail.id,
                        onReviewListClick = {
                            startActivity(Intent(requireContext(), WrittenReviewsActivity::class.java))
                        },
                        onChatClick = {
                            val aId = cachedArtistId
                            val aName = cachedArtistName
                            if (aId == null) {
                                Toast.makeText(requireContext(), "작가 정보를 불러오는 중입니다.", Toast.LENGTH_SHORT).show()
                                return@PostScreen
                            }
                            fetchRequestIdAndCreateChatroom(
                                commissionId = detail.id,
                                commissionTitle = detail.title,
                                artistId = aId,
                                artistName = aName.orEmpty()
                            )
                        }
                    )
                }
            }
        }

        binding.frameComposeContainer.apply {
            visibility = View.VISIBLE
            removeAllViews()
            addView(composeView)
        }
        (activity as? MainActivity)?.showBottomNav(false)
    }


    // 신청목록에서 requestId 찾아 채팅방 생성
    private fun fetchRequestIdAndCreateChatroom(
        commissionId: Int,
        commissionTitle: String,
        artistId: Int,
        artistName: String
    ) {
        lifecycleScope.launch {
            try {
                val api = RetrofitObject.getRetrofitService(requireContext())
                val reqList = api.getRequestList() // suspend

                // 1) requests 안전하게 가져오기
                val requests = reqList.success?.requests ?: emptyList()

                // 2) commissionId 매칭
                val matched = requests.find { it.commission.id == commissionId }

                // 3) requestId 추출
                val requestId = matched?.requestId

                if (requestId == null) {
                    Toast.makeText(requireContext(), "이 커미션에 대한 신청이 없습니다.", Toast.LENGTH_SHORT).show()
                    return@launch
                }

                // 4) 채팅방 생성
                createChatroom(
                    commissionId = commissionId,
                    commissionTitle = commissionTitle,
                    artistId = artistId,
                    artistName = artistName,
                    requestId = requestId
                )
            } catch (e: Exception) {
                Toast.makeText(requireContext(), "요청 목록 조회 실패: ${e.message}", Toast.LENGTH_SHORT).show()
            }
        }
    }


    private fun createChatroom(
        commissionId: Int,
        commissionTitle: String,
        artistId: Int,
        artistName: String,
        requestId: Int
    ) {
        val api = RetrofitObject.getRetrofitService(requireContext())
        val currentUserId = 1 // TODO: 로그인 유저 ID(토큰)로 교체

        val body = RetrofitClient.CreateChatroomRequest(
            consumerId = currentUserId,
            artistId = artistId,
            requestId = requestId
        )

        api.createChatroom(body).enqueue(object :
            Callback<RetrofitClient.ApiResponse<RetrofitClient.CreateChatroomResponse>> {
            override fun onResponse(
                call: Call<RetrofitClient.ApiResponse<RetrofitClient.CreateChatroomResponse>>,
                response: Response<RetrofitClient.ApiResponse<RetrofitClient.CreateChatroomResponse>>
            ) {
                val data = response.body()?.success
                if (response.isSuccessful && data != null) {
                    openChatScreen(data.id, commissionTitle, artistName, commissionId)
                } else {
                    Toast.makeText(requireContext(), "채팅방 생성 실패", Toast.LENGTH_SHORT).show()
                }
            }

            override fun onFailure(
                call: Call<RetrofitClient.ApiResponse<RetrofitClient.CreateChatroomResponse>>,
                t: Throwable
            ) {
                Toast.makeText(requireContext(), "네트워크 오류: ${t.message}", Toast.LENGTH_SHORT).show()
            }
        })
    }

    private fun openChatScreen(
        chatroomId: Int,
        commissionTitle: String,
        artistName: String,
        commissionId: Int
    ) {
        val fragment = FragmentPostChatDetail().apply {
            arguments = bundleOf(
                "chatName" to commissionTitle,
                "authorName" to artistName,
                "chatroomId" to chatroomId,
                "sourceFragment" to "FragmentHome",
                "commissionId" to commissionId
            )
        }
        parentFragmentManager.beginTransaction()
            .replace(R.id.Nav_Frame, fragment)
            .addToBackStack(null)
            .commit()
    }

    private fun setBannerTransactionCount(count: Int) {
        val number = String.format("%,d", count)
        val color = ContextCompat.getColor(requireContext(), R.color.mint1)
        val builder = SpannableStringBuilder()
            .append("현재 ")
            .append(SpannableString(number).apply {
                setSpan(ForegroundColorSpan(color), 0, length, Spanned.SPAN_EXCLUSIVE_EXCLUSIVE)
            })
            .append("건의 거래가 완료됐어요.")
        binding.root.findViewById<TextView>(R.id.tv_banner_text).text = builder
    }

    private fun showSignupCompleteBottomSheet() {
        val bottomSheetDialog = BottomSheetDialog(requireContext(), R.style.TransparentBottomSheetDialog)
        val sheetBinding = BottomSheetHomeBinding.inflate(layoutInflater)
        bottomSheetDialog.setContentView(sheetBinding.root)
        bottomSheetDialog.setOnDismissListener { (activity as? MainActivity)?.showBottomNav(true) }
        bottomSheetDialog.window?.apply {
            setBackgroundDrawable(ColorDrawable(Color.TRANSPARENT))
            setDimAmount(0.6f)
        }
        bottomSheetDialog.show()
        (activity as? MainActivity)?.showBottomNav(false)
    }

    override fun onViewCreated(view: View, savedInstanceState: Bundle?) {
        super.onViewCreated(view, savedInstanceState)
        val showSignupBottomSheet = arguments?.getBoolean("show_signup_bottom_sheet", false) ?: false
        if (showSignupBottomSheet) showSignupCompleteBottomSheet()
    }

    override fun onDestroyView() {
        super.onDestroyView()
        _binding = null
    }
}<|MERGE_RESOLUTION|>--- conflicted
+++ resolved
@@ -21,16 +21,16 @@
 import androidx.compose.ui.platform.ComposeView
 import androidx.compose.ui.platform.ViewCompositionStrategy
 import androidx.core.content.ContextCompat
-import androidx.core.os.bundleOf
 import androidx.fragment.app.Fragment
-import androidx.fragment.app.viewModels
-import androidx.lifecycle.lifecycleScope
+import androidx.lifecycle.ViewModelProvider
+import androidx.lifecycle.viewModelScope
+import androidx.lifecycle.viewmodel.compose.viewModel
 import androidx.recyclerview.widget.LinearLayoutManager
 import com.example.commit.R
+import com.example.commit.activity.alarm.AlarmActivity
 import com.example.commit.activity.MainActivity
+import com.example.commit.activity.mypage.ProfileActivity
 import com.example.commit.activity.WrittenReviewsActivity
-import com.example.commit.activity.alarm.AlarmActivity
-import com.example.commit.activity.mypage.ProfileActivity
 import com.example.commit.adapter.home.AuthorCardAdapter
 import com.example.commit.adapter.home.FollowingPostAdapter
 import com.example.commit.adapter.home.HomeCardAdapter
@@ -39,15 +39,17 @@
 import com.example.commit.connection.RetrofitObject
 import com.example.commit.databinding.BottomSheetHomeBinding
 import com.example.commit.databinding.FragmentHomeBinding
-import com.example.commit.fragment.FragmentPostChatDetail
+import com.example.commit.ui.search.FragmentSearch
 import com.example.commit.ui.post.PostScreen
-import com.example.commit.ui.search.FragmentSearch
 import com.example.commit.viewmodel.PostViewModel
 import com.google.android.material.bottomsheet.BottomSheetDialog
-import kotlinx.coroutines.launch
 import retrofit2.Call
 import retrofit2.Callback
 import retrofit2.Response
+import androidx.fragment.app.viewModels
+import androidx.core.os.bundleOf
+import com.example.commit.fragment.FragmentPostChatDetail
+
 
 class FragmentHome : Fragment() {
 
@@ -75,11 +77,13 @@
         }
 
         binding.ivProfile.setOnClickListener {
-            startActivity(Intent(requireContext(), ProfileActivity::class.java))
+            val intent = Intent(requireContext(), ProfileActivity::class.java)
+            startActivity(intent)
         }
 
         binding.ivAlarm.setOnClickListener {
-            startActivity(Intent(requireContext(), AlarmActivity::class.java))
+            val intent = Intent(requireContext(), AlarmActivity::class.java)
+            startActivity(intent)
         }
 
         binding.ivSearch.setOnClickListener {
@@ -89,20 +93,17 @@
                 .commit()
         }
 
-        requireActivity().onBackPressedDispatcher.addCallback(
-            viewLifecycleOwner,
-            object : OnBackPressedCallback(true) {
-                override fun handleOnBackPressed() {
-                    if (binding.frameComposeContainer.visibility == View.VISIBLE) {
-                        binding.frameComposeContainer.visibility = View.GONE
-                        (activity as? MainActivity)?.showBottomNav(true)
-                    } else {
-                        isEnabled = false
-                        requireActivity().onBackPressed()
-                    }
+        requireActivity().onBackPressedDispatcher.addCallback(viewLifecycleOwner, object : OnBackPressedCallback(true) {
+            override fun handleOnBackPressed() {
+                if (binding.frameComposeContainer.visibility == View.VISIBLE) {
+                    binding.frameComposeContainer.visibility = View.GONE
+                    (activity as? MainActivity)?.showBottomNav(true)
+                } else {
+                    isEnabled = false
+                    requireActivity().onBackPressed()
                 }
             }
-        )
+        })
 
         binding.tvFollowing.setOnClickListener {
             binding.rvFollowingPosts.visibility = View.VISIBLE
@@ -113,6 +114,7 @@
             binding.indicatorFollowing?.visibility = View.VISIBLE
 
             if (followingLoaded) {
+                // 탭 전환만
                 binding.rvFollowingPosts.visibility = View.VISIBLE
                 binding.nestedScrollView.visibility = View.GONE
                 return@setOnClickListener
@@ -127,6 +129,8 @@
                     ) {
                         followingLoaded = true
                         val items = response.body()?.success?.items ?: emptyList()
+
+                        // 어댑터 생성/세팅
                         binding.rvFollowingPosts.adapter = FollowingPostAdapter(
                             postList = items,
                             onMoreClick = {
@@ -138,20 +142,9 @@
                                     setDimAmount(0.6f)
                                 }
                                 dialog.show()
-                            },
-<<<<<<< HEAD
-                            onItemClick = { clickedCommissionId ->
-                                // (어댑터 콜백이 commissionId만 넘기는 형태라면 작가정보는 null)
-                                showPostScreen(clickedCommissionId.toInt())
-=======
-                            onItemClick = { commissionId ->
-                                // 추천 탭과 동일하게 상세로 진입
-                                showPostScreen(commissionId.toInt())
->>>>>>> a7f2a9dd
                             }
                         )
                     }
-
                     override fun onFailure(
                         call: Call<RetrofitClient.ApiResponse<RetrofitClient.FollowingResponseData>>,
                         t: Throwable
@@ -173,11 +166,97 @@
         return binding.root
     }
 
-    // 홈 데이터 호출
+    private fun showPostScreen(commissionId: Int) {
+        val composeView = ComposeView(requireContext()).apply {
+            setViewCompositionStrategy(ViewCompositionStrategy.DisposeOnViewTreeLifecycleDestroyed)
+            setContent {
+                val commission by postViewModel.commissionDetail.collectAsState()
+
+                LaunchedEffect(commissionId) {
+                    postViewModel.loadCommissionDetail(requireContext(), commissionId)
+                }
+
+                commission?.let {
+                    PostScreen(
+                        title = it.title,
+                        tags = listOf(it.category) + it.tags,
+                        minPrice = it.minPrice,
+                        summary = it.summary,
+                        content = it.content,
+                        images = it.images.map { img -> img.imageUrl },
+                        isBookmarked = it.isBookmarked,
+                        imageCount = it.images.size,
+                        currentIndex = 0,
+                        commissionId = it.id,
+                        onReviewListClick = {
+                            val intent = Intent(requireContext(), WrittenReviewsActivity::class.java)
+                            startActivity(intent)
+                        },
+                        onChatClick = {
+                            Log.d("FragmentHome", "채팅하기 버튼 클릭 - 커미션 ID: ${it.id}, 제목: ${it.title}")
+                            // FragmentHome에서도 채팅방 생성 기능 구현
+                            createChatroomFromHome(it.id, it.title)
+                        }
+                    )
+                }
+            }
+        }
+
+        binding.frameComposeContainer.apply {
+            visibility = View.VISIBLE
+            removeAllViews()
+            addView(composeView)
+        }
+
+        (activity as? MainActivity)?.showBottomNav(false)
+    }
+
+    override fun onViewCreated(view: View, savedInstanceState: Bundle?) {
+        super.onViewCreated(view, savedInstanceState)
+        val showSignupBottomSheet = arguments?.getBoolean("show_signup_bottom_sheet", false) ?: false
+        if (showSignupBottomSheet) {
+            showSignupCompleteBottomSheet()
+        }
+    }
+
+    private fun showSignupCompleteBottomSheet() {
+        val bottomSheetDialog = BottomSheetDialog(requireContext(), R.style.TransparentBottomSheetDialog)
+        val sheetBinding = BottomSheetHomeBinding.inflate(layoutInflater)
+        bottomSheetDialog.setContentView(sheetBinding.root)
+
+        bottomSheetDialog.setOnDismissListener {
+            (activity as? MainActivity)?.showBottomNav(true)
+        }
+
+        bottomSheetDialog.window?.apply {
+            setBackgroundDrawable(ColorDrawable(Color.TRANSPARENT))
+            setDimAmount(0.6f)
+        }
+
+        bottomSheetDialog.show()
+        (activity as? MainActivity)?.showBottomNav(false)
+    }
+
+    private fun setBannerTransactionCount(count: Int) {
+        val number = String.format("%,d", count)
+        val color = ContextCompat.getColor(requireContext(), R.color.mint1)
+
+        val builder = SpannableStringBuilder()
+            .append("현재 ")
+            .append(SpannableString(number).apply {
+                setSpan(ForegroundColorSpan(color), 0, length, Spanned.SPAN_EXCLUSIVE_EXCLUSIVE)
+            })
+            .append("건의 거래가 완료됐어요.")
+
+        binding.root.findViewById<TextView>(R.id.tv_banner_text).text = builder
+    }
+
     private fun fetchHomeData() {
         val api = RetrofitObject.getRetrofitService(requireContext())
+
         api.getHomeData().enqueue(object :
             Callback<RetrofitClient.ApiResponse<RetrofitClient.HomeResponseData>> {
+
             override fun onResponse(
                 call: Call<RetrofitClient.ApiResponse<RetrofitClient.HomeResponseData>>,
                 response: Response<RetrofitClient.ApiResponse<RetrofitClient.HomeResponseData>>
@@ -188,7 +267,7 @@
                         setupHomeAdapters(data)
                         Log.d("HomeAPI", "성공")
                     } else {
-                        Log.e("HomeAPI", "success null\ndata 없음")
+                        Log.e("HomeAPI", "success null\\ndata 없음")
                     }
                 } else {
                     Log.e("HomeAPI", "API 실패: ${response.code()}")
@@ -207,169 +286,119 @@
     private fun setupHomeAdapters(data: RetrofitClient.HomeResponseData) {
         binding.rvTodayRecommendations.apply {
             adapter = HomeCardAdapter(data.section1) { item ->
-                showPostScreen(item.id, item.artist.id, item.artist.nickname)
-            }
-            layoutManager = LinearLayoutManager(context, LinearLayoutManager.HORIZONTAL, false)
-        }
+                showPostScreen(item.id)
+            }
+            layoutManager = LinearLayoutManager(context, LinearLayoutManager.HORIZONTAL, false)
+        }
+
         binding.rvNewRegistrations.apply {
             adapter = HomeCardAdapter(data.section2) { item ->
-                showPostScreen(item.id, item.artist.id, item.artist.nickname)
-            }
-            layoutManager = LinearLayoutManager(context, LinearLayoutManager.HORIZONTAL, false)
-        }
+                showPostScreen(item.id)
+            }
+            layoutManager = LinearLayoutManager(context, LinearLayoutManager.HORIZONTAL, false)
+        }
+
         binding.rvHotContent.apply {
             adapter = HomeCardAdapter(data.section3) { item ->
-                showPostScreen(item.id, item.artist.id, item.artist.nickname)
-            }
-            layoutManager = LinearLayoutManager(context, LinearLayoutManager.HORIZONTAL, false)
-        }
+                showPostScreen(item.id)
+            }
+            layoutManager = LinearLayoutManager(context, LinearLayoutManager.HORIZONTAL, false)
+        }
+
         binding.rvDeadlineContent.apply {
             adapter = HomeCardAdapter(data.section4) { item ->
-                showPostScreen(item.id, item.artist.id, item.artist.nickname)
-            }
-            layoutManager = LinearLayoutManager(context, LinearLayoutManager.HORIZONTAL, false)
-        }
-
-    binding.rvReviewContent.apply {
-            adapter = ReviewCardAdapter(data.newReview) { /* 필요시 클릭 처리 */ }
-            layoutManager = LinearLayoutManager(context, LinearLayoutManager.HORIZONTAL, false)
-        }
+                showPostScreen(item.id)
+            }
+            layoutManager = LinearLayoutManager(context, LinearLayoutManager.HORIZONTAL, false)
+        }
+
+        binding.rvReviewContent.apply {
+            adapter = ReviewCardAdapter(data.newReview) { /* TODO: 리뷰 클릭 이벤트 정의 */ }
+            layoutManager = LinearLayoutManager(context, LinearLayoutManager.HORIZONTAL, false)
+        }
+
         binding.rvNewAuthorContent.apply {
             adapter = AuthorCardAdapter(data.newArtist)
             layoutManager = LinearLayoutManager(context, LinearLayoutManager.HORIZONTAL, false)
         }
     }
 
-    private fun showPostScreen(
-        commissionId: Int,
-        artistId: Int? = null,
-        artistName: String? = null
-    ) {
-        // 홈에서 받은 작가 정보 캐시
-        postViewModel.setArtistFromHome(artistId, artistName)
-
-        val composeView = ComposeView(requireContext()).apply {
-            setViewCompositionStrategy(ViewCompositionStrategy.DisposeOnViewTreeLifecycleDestroyed)
-            setContent {
-                val commission by postViewModel.commissionDetail.collectAsState()
-                val cachedArtistId by postViewModel.artistId.collectAsState()
-                val cachedArtistName by postViewModel.artistName.collectAsState()
-
-                LaunchedEffect(commissionId) {
-                    postViewModel.loadCommissionDetail(requireContext(), commissionId)
-                }
-
-                commission?.let { detail ->
-                    PostScreen(
-                        title = detail.title,
-                        tags = listOf(detail.category) + detail.tags,
-                        minPrice = detail.minPrice,
-                        summary = detail.summary,
-                        content = detail.content,
-                        images = detail.images.map { it.imageUrl },
-                        isBookmarked = detail.isBookmarked,
-                        imageCount = detail.images.size,
-                        currentIndex = 0,
-                        commissionId = detail.id,
-                        onReviewListClick = {
-                            startActivity(Intent(requireContext(), WrittenReviewsActivity::class.java))
-                        },
-                        onChatClick = {
-                            val aId = cachedArtistId
-                            val aName = cachedArtistName
-                            if (aId == null) {
-                                Toast.makeText(requireContext(), "작가 정보를 불러오는 중입니다.", Toast.LENGTH_SHORT).show()
-                                return@PostScreen
-                            }
-                            fetchRequestIdAndCreateChatroom(
-                                commissionId = detail.id,
-                                commissionTitle = detail.title,
-                                artistId = aId,
-                                artistName = aName.orEmpty()
-                            )
-                        }
-                    )
-                }
-            }
-        }
-
-        binding.frameComposeContainer.apply {
-            visibility = View.VISIBLE
-            removeAllViews()
-            addView(composeView)
-        }
-        (activity as? MainActivity)?.showBottomNav(false)
-    }
-
-
-    // 신청목록에서 requestId 찾아 채팅방 생성
-    private fun fetchRequestIdAndCreateChatroom(
-        commissionId: Int,
-        commissionTitle: String,
-        artistId: Int,
-        artistName: String
-    ) {
-        lifecycleScope.launch {
-            try {
-                val api = RetrofitObject.getRetrofitService(requireContext())
-                val reqList = api.getRequestList() // suspend
-
-                // 1) requests 안전하게 가져오기
-                val requests = reqList.success?.requests ?: emptyList()
-
-                // 2) commissionId 매칭
-                val matched = requests.find { it.commission.id == commissionId }
-
-                // 3) requestId 추출
-                val requestId = matched?.requestId
-
-                if (requestId == null) {
-                    Toast.makeText(requireContext(), "이 커미션에 대한 신청이 없습니다.", Toast.LENGTH_SHORT).show()
-                    return@launch
-                }
-
-                // 4) 채팅방 생성
-                createChatroom(
-                    commissionId = commissionId,
-                    commissionTitle = commissionTitle,
-                    artistId = artistId,
-                    artistName = artistName,
-                    requestId = requestId
-                )
-            } catch (e: Exception) {
-                Toast.makeText(requireContext(), "요청 목록 조회 실패: ${e.message}", Toast.LENGTH_SHORT).show()
-            }
-        }
-    }
-
-
-    private fun createChatroom(
-        commissionId: Int,
-        commissionTitle: String,
-        artistId: Int,
-        artistName: String,
-        requestId: Int
-    ) {
+    override fun onDestroyView() {
+        super.onDestroyView()
+        _binding = null
+    }
+
+    private fun createChatroomFromHome(commissionId: Int, commissionTitle: String) {
+        Log.d("FragmentHome", "createChatroomFromHome 메서드 호출됨 - commissionId: $commissionId, title: $commissionTitle")
         val api = RetrofitObject.getRetrofitService(requireContext())
-        val currentUserId = 1 // TODO: 로그인 유저 ID(토큰)로 교체
-
-        val body = RetrofitClient.CreateChatroomRequest(
+        
+        // 임시 값들 (실제로는 SharedPreferences나 다른 방법으로 가져와야 함)
+        val currentUserId = 1
+        // commissionId에 따라 다른 artistId 사용하여 새 채팅방 생성 시도
+        val artistId = if (commissionId % 2 == 0) 2 else 1 // 커미션 ID에 따라 다른 작가
+        val artistName = if (artistId == 1) "키르" else "작가2" // 작가에 따른 이름
+        
+        // 임시: 실제로는 커미션 신청 후 생성되는 requestId를 사용해야 함
+        // 일단 기존에 존재하는 requestId 사용 (3번이 존재함을 로그에서 확인)
+        val tempRequestId = 3 // 기존 존재하는 request ID 사용
+        val request = RetrofitClient.CreateChatroomRequest(
             consumerId = currentUserId,
             artistId = artistId,
-            requestId = requestId
+            requestId = tempRequestId
         )
-
-        api.createChatroom(body).enqueue(object :
-            Callback<RetrofitClient.ApiResponse<RetrofitClient.CreateChatroomResponse>> {
+        Log.d("FragmentHome", "임시 requestId 사용: $tempRequestId (원래 커미션ID: $commissionId)")
+
+        Log.d("FragmentHome", "API 호출 시작 - request: $request")
+        api.createChatroom(request).enqueue(object : Callback<RetrofitClient.ApiResponse<RetrofitClient.CreateChatroomResponse>> {
             override fun onResponse(
                 call: Call<RetrofitClient.ApiResponse<RetrofitClient.CreateChatroomResponse>>,
                 response: Response<RetrofitClient.ApiResponse<RetrofitClient.CreateChatroomResponse>>
             ) {
-                val data = response.body()?.success
-                if (response.isSuccessful && data != null) {
-                    openChatScreen(data.id, commissionTitle, artistName, commissionId)
+                Log.d("FragmentHome", "API 응답 받음: code=${response.code()}, isSuccessful=${response.isSuccessful}")
+                Log.d("FragmentHome", "응답 바디: ${response.body()}")
+                
+                if (response.isSuccessful) {
+                    val data = response.body()?.success
+                    if (data != null) {
+                        Log.d("FragmentHome", "채팅방 생성 성공: ${data.id}")
+                        
+                        // 생성된 채팅방으로 이동
+                        val fragment = FragmentPostChatDetail().apply {
+                            arguments = bundleOf(
+                                "chatName" to commissionTitle,
+                                "authorName" to artistName,
+                                "chatroomId" to data.id,
+                                "sourceFragment" to "FragmentHome",
+                                "commissionId" to commissionId
+                            )
+                        }
+                        
+                        parentFragmentManager.beginTransaction()
+                            .replace(R.id.Nav_Frame, fragment)
+                            .addToBackStack(null)
+                            .commit()
+                        
+                        Toast.makeText(
+                            requireContext(),
+                            "채팅방이 생성되었습니다",
+                            Toast.LENGTH_SHORT
+                        ).show()
+                    } else {
+                        Log.e("FragmentHome", "채팅방 생성 실패: success 데이터가 없음")
+                        Toast.makeText(
+                            requireContext(),
+                            "채팅방 생성에 실패했습니다",
+                            Toast.LENGTH_SHORT
+                        ).show()
+                    }
                 } else {
-                    Toast.makeText(requireContext(), "채팅방 생성 실패", Toast.LENGTH_SHORT).show()
+                    Log.e("FragmentHome", "채팅방 생성 실패: ${response.code()}")
+                    Log.e("FragmentHome", "에러 응답: ${response.errorBody()?.string()}")
+                    Toast.makeText(
+                        requireContext(),
+                        "채팅방 생성에 실패했습니다",
+                        Toast.LENGTH_SHORT
+                    ).show()
                 }
             }
 
@@ -377,65 +406,15 @@
                 call: Call<RetrofitClient.ApiResponse<RetrofitClient.CreateChatroomResponse>>,
                 t: Throwable
             ) {
-                Toast.makeText(requireContext(), "네트워크 오류: ${t.message}", Toast.LENGTH_SHORT).show()
+                Log.e("FragmentHome", "채팅방 생성 네트워크 오류: ${t.message}", t)
+                Toast.makeText(
+                    requireContext(),
+                    "네트워크 오류가 발생했습니다: ${t.message}",
+                    Toast.LENGTH_SHORT
+                ).show()
             }
         })
     }
 
-    private fun openChatScreen(
-        chatroomId: Int,
-        commissionTitle: String,
-        artistName: String,
-        commissionId: Int
-    ) {
-        val fragment = FragmentPostChatDetail().apply {
-            arguments = bundleOf(
-                "chatName" to commissionTitle,
-                "authorName" to artistName,
-                "chatroomId" to chatroomId,
-                "sourceFragment" to "FragmentHome",
-                "commissionId" to commissionId
-            )
-        }
-        parentFragmentManager.beginTransaction()
-            .replace(R.id.Nav_Frame, fragment)
-            .addToBackStack(null)
-            .commit()
-    }
-
-    private fun setBannerTransactionCount(count: Int) {
-        val number = String.format("%,d", count)
-        val color = ContextCompat.getColor(requireContext(), R.color.mint1)
-        val builder = SpannableStringBuilder()
-            .append("현재 ")
-            .append(SpannableString(number).apply {
-                setSpan(ForegroundColorSpan(color), 0, length, Spanned.SPAN_EXCLUSIVE_EXCLUSIVE)
-            })
-            .append("건의 거래가 완료됐어요.")
-        binding.root.findViewById<TextView>(R.id.tv_banner_text).text = builder
-    }
-
-    private fun showSignupCompleteBottomSheet() {
-        val bottomSheetDialog = BottomSheetDialog(requireContext(), R.style.TransparentBottomSheetDialog)
-        val sheetBinding = BottomSheetHomeBinding.inflate(layoutInflater)
-        bottomSheetDialog.setContentView(sheetBinding.root)
-        bottomSheetDialog.setOnDismissListener { (activity as? MainActivity)?.showBottomNav(true) }
-        bottomSheetDialog.window?.apply {
-            setBackgroundDrawable(ColorDrawable(Color.TRANSPARENT))
-            setDimAmount(0.6f)
-        }
-        bottomSheetDialog.show()
-        (activity as? MainActivity)?.showBottomNav(false)
-    }
-
-    override fun onViewCreated(view: View, savedInstanceState: Bundle?) {
-        super.onViewCreated(view, savedInstanceState)
-        val showSignupBottomSheet = arguments?.getBoolean("show_signup_bottom_sheet", false) ?: false
-        if (showSignupBottomSheet) showSignupCompleteBottomSheet()
-    }
-
-    override fun onDestroyView() {
-        super.onDestroyView()
-        _binding = null
-    }
+
 }