package com.example.commit.connection

<<<<<<< HEAD
import com.example.commit.data.model.CommissionFormResponse
import com.example.commit.data.model.ImageUploadResponse
import com.example.commit.data.model.CommissionRequestSubmit
import com.example.commit.data.model.CommissionRequestResponse
import okhttp3.MultipartBody
=======
import com.example.commit.connection.dto.ApiResponse
>>>>>>> b3b484e0
import retrofit2.Call
import retrofit2.Response
import retrofit2.http.Body
import retrofit2.http.GET
import retrofit2.http.Multipart
import retrofit2.http.POST
import retrofit2.http.Part
import retrofit2.http.Path
<<<<<<< HEAD
import retrofit2.http.Header
=======
import com.example.commit.connection.dto.*

>>>>>>> b3b484e0

interface RetrofitAPI {
    // 회원가입 (토큰 불필요)
    @POST("/api/users")
    fun signUp(
        @Body request: RetrofitClient.RequestSignUp
    ): Call<RetrofitClient.ApiResponse<RetrofitClient.SignUpSuccessData>>

    // 내 프로필 조회 (토큰 자동 추가)
    @GET("/api/users/me")
    fun getMyProfile(): Call<RetrofitClient.ApiResponse<RetrofitClient.ProfileResponseData>>

    // 알림 목록 조회 (토큰 자동 추가)
    @GET("/api/notifications")
    fun getNotifications(): Call<RetrofitClient.ApiResponse<RetrofitClient.NotificationResponseData>>

    // 커미션 리포트 조회 (토큰 자동 추가)
    @GET("/api/commissions/reports")
    fun getCommissionReport(): Call<RetrofitClient.ApiResponse<RetrofitClient.ReportResponseData>>

    // 홈 화면 조회 (토큰 자동 추가)
    @GET("/api/home")
    fun getHomeData(): Call<RetrofitClient.ApiResponse<RetrofitClient.HomeResponseData>>

    // 작가 프로필 조회 (토큰 자동 추가)
    @GET("/api/artists/{artistId}")
    fun getAuthorProfile(
        @Path("artistId") artistId: Int
    ): Call<RetrofitClient.AuthorProfileResponse>

<<<<<<< HEAD
    @GET("/api/commissions/{commissionId}/forms")
    suspend fun getCommissionForm(
        @Path("commissionId") commissionId: String
    ): Response<CommissionFormResponse>

    @Multipart
    @POST("/api/commissions/request-images/upload")
    suspend fun uploadImage(
        @Part image: MultipartBody.Part
    ): Response<ImageUploadResponse>

    @POST("/api/commissions/{commissionId}/requests")
    suspend fun submitCommissionRequest(
        @Path("commissionId") commissionId: String,
        @Body request: CommissionRequestSubmit
    ): Response<CommissionRequestResponse>

    // 채팅방 생성
    @POST("/api/chatrooms")
    fun createChatroom(
        @Body request: RetrofitClient.CreateChatroomRequest
    ): Call<RetrofitClient.ApiResponse<RetrofitClient.CreateChatroomResponse>>

    // 채팅방 목록 조회
    @GET("/api/chatrooms/list")
    fun getChatroomList(): Call<RetrofitClient.ApiResponse<List<RetrofitClient.ChatroomItem>>>
=======
    // 커미션 상세보기 (postScreen)
    @GET("/api/commissions/{commissionId}")
    suspend fun getCommissionDetail(
        @Path("commissionId") commissionId: Int
    ): CommissionDetailResponse

    //신청함 목록
    @GET("/api/requests")
    suspend fun getRequestList(
    ):  ApiResponse<RequestListResponse>

    //신청함 상세 조회
    @GET("/api/requests/{requestId}")
    suspend fun getRequestDetail(
        @Path("requestId") requestId: Int
    ): ApiResponse<RequestDetailResponse>

>>>>>>> b3b484e0
}<|MERGE_RESOLUTION|>--- conflicted
+++ resolved
@@ -1,14 +1,11 @@
 package com.example.commit.connection
 
-<<<<<<< HEAD
 import com.example.commit.data.model.CommissionFormResponse
 import com.example.commit.data.model.ImageUploadResponse
 import com.example.commit.data.model.CommissionRequestSubmit
 import com.example.commit.data.model.CommissionRequestResponse
 import okhttp3.MultipartBody
-=======
 import com.example.commit.connection.dto.ApiResponse
->>>>>>> b3b484e0
 import retrofit2.Call
 import retrofit2.Response
 import retrofit2.http.Body
@@ -17,12 +14,9 @@
 import retrofit2.http.POST
 import retrofit2.http.Part
 import retrofit2.http.Path
-<<<<<<< HEAD
 import retrofit2.http.Header
-=======
 import com.example.commit.connection.dto.*
 
->>>>>>> b3b484e0
 
 interface RetrofitAPI {
     // 회원가입 (토큰 불필요)
@@ -53,7 +47,6 @@
         @Path("artistId") artistId: Int
     ): Call<RetrofitClient.AuthorProfileResponse>
 
-<<<<<<< HEAD
     @GET("/api/commissions/{commissionId}/forms")
     suspend fun getCommissionForm(
         @Path("commissionId") commissionId: String
@@ -80,7 +73,7 @@
     // 채팅방 목록 조회
     @GET("/api/chatrooms/list")
     fun getChatroomList(): Call<RetrofitClient.ApiResponse<List<RetrofitClient.ChatroomItem>>>
-=======
+
     // 커미션 상세보기 (postScreen)
     @GET("/api/commissions/{commissionId}")
     suspend fun getCommissionDetail(
@@ -98,5 +91,4 @@
         @Path("requestId") requestId: Int
     ): ApiResponse<RequestDetailResponse>
 
->>>>>>> b3b484e0
 }