--- conflicted
+++ resolved
@@ -7,86 +7,13 @@
 import retrofit2.Retrofit
 import retrofit2.converter.gson.GsonConverterFactory
 import java.util.concurrent.TimeUnit
-<<<<<<< HEAD
-
-object RetrofitObject {
-=======
 
 object RetrofitObject {
 
     private const val BASE_URL = "https://commit.n-e.kr"
 
-    // 하드코딩된 토큰
-    private const val HARDCODED_TOKEN = "Bearer eyJhbGciOiJIUzI1NiIsInR5cCI6IkpXVCJ9.eyJ1c2VySWQiOiIxIiwibmlja25hbWUiOiJ1c2VyX29uZSIsImFjY291bnRJZCI6IjEiLCJwcm92aWRlciI6Imtha2FvIiwicm9sZSI6ImNsaWVudCIsImlhdCI6MTc1NTAwMTUwMCwiZXhwIjoxNzU1MDg3OTAwfQ.mtU4HYlIWVgfmDOMtpE9WE83Ma34uMGJO10NtsfCDQ4"
+    // 토큰을 SharedPreferences에서 가져오기
 
-    // context는 받지만, SharedPreferences 무시하고 무조건 HARDCODED_TOKEN 사용
-    fun getRetrofitService(context: Context): RetrofitAPI {
-        val authInterceptor = Interceptor { chain ->
-            Log.d("RetrofitObject", "요청에 사용된 accessToken = $HARDCODED_TOKEN")
-
-            val requestBuilder = chain.request().newBuilder()
-            requestBuilder.addHeader("Authorization", HARDCODED_TOKEN)
-            chain.proceed(requestBuilder.build())
-        }
-
-        val client = OkHttpClient.Builder()
-            .readTimeout(30, TimeUnit.SECONDS)
-            .writeTimeout(30, TimeUnit.SECONDS)
-            .addInterceptor(authInterceptor)
-            .build()
-
-        val retrofit = Retrofit.Builder()
-            .baseUrl(BASE_URL)
-            .client(client)
-            .addConverterFactory(GsonConverterFactory.create())
-            .build()
-
-        return retrofit.create(RetrofitAPI::class.java)
-    }
-}
-
-
->>>>>>> 35d8333a
-
-
-//object RetrofitObject {
-//
-//    private const val BASE_URL = "https://commit.n-e.kr"
-//
-//    // 토큰을 SharedPreferences에서 가져오기
-//
-//    private fun getAccessToken(context: Context): String? {
-//        val prefs = context.getSharedPreferences("auth", Context.MODE_PRIVATE)
-//        return prefs.getString("accessToken", null)
-//    }
-//
-//    fun getRetrofitService(context: Context): RetrofitAPI {
-//        // 토큰 자동 추가 인터셉터
-//        val authInterceptor = Interceptor { chain ->
-//            val requestBuilder = chain.request().newBuilder()
-//            getAccessToken(context)?.let { token ->
-//                requestBuilder.addHeader("Authorization", "Bearer $token")
-//            }
-//            chain.proceed(requestBuilder.build())
-//        }
-//
-//        val client = OkHttpClient.Builder()
-//            .readTimeout(30, TimeUnit.SECONDS)
-//            .writeTimeout(30, TimeUnit.SECONDS)
-//            .addInterceptor(authInterceptor) // 토큰 자동 추가
-//            .build()
-//
-//        val retrofit = Retrofit.Builder()
-//            .baseUrl(BASE_URL)
-//            .client(client)
-//            .addConverterFactory(GsonConverterFactory.create())
-//            .build()
-//
-//        return retrofit.create(RetrofitAPI::class.java)
-//    }
-//}
-
-<<<<<<< HEAD
     private fun getAccessToken(context: Context): String? {
         val prefs = context.getSharedPreferences("auth", Context.MODE_PRIVATE)
         return prefs.getString("accessToken", null)
@@ -118,5 +45,38 @@
     }
 }
 
-=======
->>>>>>> 35d8333a
+/*object RetrofitObject {
+
+    private const val BASE_URL = "https://commit.n-e.kr"
+
+    // 하드코딩된 토큰
+    private const val HARDCODED_TOKEN = "Bearer eyJhbGciOiJIUzI1NiIsInR5cCI6IkpXVCJ9.eyJ1c2VySWQiOiIxIiwibmlja25hbWUiOiJ1c2VyX29uZSIsImFjY291bnRJZCI6IjEiLCJwcm92aWRlciI6Imtha2FvIiwicm9sZSI6ImNsaWVudCIsImlhdCI6MTc1NTA4OTM2OCwiZXhwIjoxNzU1MTc1NzY4fQ.Nu4QQEN47tPwKJLUdUYBrJ_Kzl2DzfcXArR6Lv7a1Zw"
+
+    // context는 받지만, SharedPreferences 무시하고 무조건 HARDCODED_TOKEN 사용
+    fun getRetrofitService(context: Context): RetrofitAPI {
+        val authInterceptor = Interceptor { chain ->
+            Log.d("RetrofitObject", "요청에 사용된 accessToken = $HARDCODED_TOKEN")
+
+            val requestBuilder = chain.request().newBuilder()
+            requestBuilder.addHeader("Authorization", HARDCODED_TOKEN)
+            chain.proceed(requestBuilder.build())
+        }
+
+        val client = OkHttpClient.Builder()
+            .readTimeout(30, TimeUnit.SECONDS)
+            .writeTimeout(30, TimeUnit.SECONDS)
+            .addInterceptor(authInterceptor)
+            .build()
+
+        val retrofit = Retrofit.Builder()
+            .baseUrl(BASE_URL)
+            .client(client)
+            .addConverterFactory(GsonConverterFactory.create())
+            .build()
+
+        return retrofit.create(RetrofitAPI::class.java)
+    }
+}*/
+
+
+
