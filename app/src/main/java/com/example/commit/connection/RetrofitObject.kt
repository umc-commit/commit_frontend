--- conflicted
+++ resolved
@@ -47,22 +47,11 @@
     private const val BASE_URL = "https://commit.n-e.kr"
 
     // 토큰을 SharedPreferences에서 가져오기
-  */
-/*  private fun getAccessToken(context: Context): String? {
+
+    private fun getAccessToken(context: Context): String? {
         val prefs = context.getSharedPreferences("auth", Context.MODE_PRIVATE)
         return prefs.getString("accessToken", null)
     }
-<<<<<<< HEAD
-
-
-    /*private fun getAccessToken(context: Context): String? {
-        // 테스트용 임시 토큰 고정
-        return "eyJhbGciOiJIUzI1NiIsInR5cCI6IkpXVCJ9.eyJ1c2VySWQiOiIxIiwibmlja25hbWUiOiJ1c2VyX29uZSIsImFjY291bnRJZCI6IjEiLCJwcm92aWRlciI6Imtha2FvIiwiaWF0IjoxNzU0NTQyNDYzLCJleHAiOjE3NTQ1NDMwNjN9.gKBu9UVvJMEVD_6fic9T0nGzUuZqhmmgCVou8GwkaQ8"
-    }*/
-=======
-*//*
->>>>>>> b3b484e0
-
 
     fun getRetrofitService(context: Context): RetrofitAPI {
         // 토큰 자동 추가 인터셉터
@@ -89,4 +78,4 @@
         return retrofit.create(RetrofitAPI::class.java)
     }
 }
-*/+*/
